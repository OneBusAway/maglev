-- name: GetAgency :one
SELECT
    *
FROM
    agencies
WHERE
    id = ?
LIMIT
    1;

-- name: ListAgencies :many
SELECT
    *
FROM
    agencies
ORDER BY
    id;

-- name: CreateAgency :one
INSERT
OR REPLACE INTO agencies (
    id,
    name,
    url,
    timezone,
    lang,
    phone,
    fare_url,
    email
)
VALUES
    (?, ?, ?, ?, ?, ?, ?, ?) RETURNING *;

-- name: CreateRoute :one
INSERT
OR REPLACE INTO routes (
    id,
    agency_id,
    short_name,
    long_name,
    desc,
    type,
    url,
    color,
    text_color,
    continuous_pickup,
    continuous_drop_off
)
VALUES
    (?, ?, ?, ?, ?, ?, ?, ?, ?, ?, ?) RETURNING *;

-- name: CreateStop :one
INSERT
OR REPLACE INTO stops (
    id,
    code,
    name,
    desc,
    lat,
    lon,
    zone_id,
    url,
    location_type,
    timezone,
    wheelchair_boarding,
    platform_code
)
VALUES
    (?, ?, ?, ?, ?, ?, ?, ?, ?, ?, ?, ?) RETURNING *;

-- name: CreateCalendar :one
INSERT
OR REPLACE INTO calendar (
    id,
    monday,
    tuesday,
    wednesday,
    thursday,
    friday,
    saturday,
    sunday,
    start_date,
    end_date
)
VALUES
    (?, ?, ?, ?, ?, ?, ?, ?, ?, ?) RETURNING *;

-- name: CreateShape :one
INSERT
OR REPLACE INTO shapes (shape_id, lat, lon, shape_pt_sequence)
VALUES
    (?, ?, ?, ?) RETURNING *;

-- name: CreateStopTime :one
INSERT
OR REPLACE INTO stop_times (
    trip_id,
    arrival_time,
    departure_time,
    stop_id,
    stop_sequence,
    stop_headsign,
    pickup_type,
    drop_off_type,
    timepoint
)
VALUES
    (?, ?, ?, ?, ?, ?, ?, ?, ?) RETURNING *;

-- name: CreateTrip :one
INSERT
OR REPLACE INTO trips (
    id,
    route_id,
    service_id,
    trip_headsign,
    trip_short_name,
    direction_id,
    block_id,
    shape_id,
    wheelchair_accessible,
    bikes_allowed
)
VALUES
    (?, ?, ?, ?, ?, ?, ?, ?, ?, ?) RETURNING *;

-- name: ListRoutes :many
SELECT
    id,
    agency_id,
    short_name,
    long_name,
    "desc",
    type,
    url,
    color,
    text_color,
    continuous_pickup,
    continuous_drop_off
FROM
    routes
ORDER BY
    agency_id,
    id;

-- name: GetRouteIDsForStop :many
SELECT DISTINCT
    routes.agency_id || '_' || routes.id AS route_id
FROM
    stop_times
    JOIN trips ON stop_times.trip_id = trips.id
    JOIN routes ON trips.route_id = routes.id
WHERE
    stop_times.stop_id = ?;

-- name: GetAgencyForStop :one
SELECT DISTINCT
    a.id,
    a.name,
    a.url,
    a.timezone,
    a.lang,
    a.phone,
    a.fare_url,
    a.email
FROM
    agencies a
    JOIN routes r ON a.id = r.agency_id
    JOIN trips t ON r.id = t.route_id
    JOIN stop_times st ON t.id = st.trip_id
WHERE
    st.stop_id = ?
ORDER BY
    a.id
LIMIT
    1;

-- name: GetStopIDsForAgency :many
SELECT
    s.id
FROM
    stops s;

<<<<<<< HEAD
-- name: GetRouteIDsForAgency :many
SELECT
    r.id
FROM
    routes r
    JOIN agencies a ON r.agency_id = a.id
WHERE
    a.id = ?;
=======
-- name: GetTrip :one
SELECT
    *
FROM
    trips
WHERE
    id = ?;

-- name: GetRoute :one
SELECT
    *
FROM
    routes
WHERE
    id = ?;
>>>>>>> 503972ed
<|MERGE_RESOLUTION|>--- conflicted
+++ resolved
@@ -181,16 +181,6 @@
 FROM
     stops s;
 
-<<<<<<< HEAD
--- name: GetRouteIDsForAgency :many
-SELECT
-    r.id
-FROM
-    routes r
-    JOIN agencies a ON r.agency_id = a.id
-WHERE
-    a.id = ?;
-=======
 -- name: GetTrip :one
 SELECT
     *
@@ -205,5 +195,4 @@
 FROM
     routes
 WHERE
-    id = ?;
->>>>>>> 503972ed
+    id = ?;