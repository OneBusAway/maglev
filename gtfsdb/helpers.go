package gtfsdb

import (
	"context"
	"crypto/sha256"
	"database/sql"
	_ "embed"
	"encoding/hex"
	"fmt"
<<<<<<< HEAD
	"log"
=======
	"log/slog"
>>>>>>> 21686d43
	"strings"
	"time"

	"github.com/jamespfennell/gtfs"
	"maglev.onebusaway.org/internal/appconf"
<<<<<<< HEAD
=======
	"maglev.onebusaway.org/internal/logging"
>>>>>>> 21686d43
)

//go:embed schema.sql
var ddl string

// createDB creates a new SQLite database with tables for static GTFS data
func createDB(config Config) (*sql.DB, error) {
	if config.Env == appconf.Test && config.DBPath != ":memory:" {
		return nil, fmt.Errorf("test database must use in-memory storage, got path: %s", config.DBPath)
	}

	db, err := sql.Open("sqlite", config.DBPath)
	if err != nil {
		return nil, err
	}

	ctx := context.Background()
	err = performDatabaseMigration(ctx, db)
	if err != nil {
		return nil, fmt.Errorf("error performing database migration: %w", err)
	}

	// Configure connection pool settings
	configureConnectionPool(db)

	return db, nil
}

func performDatabaseMigration(ctx context.Context, db *sql.DB) error {
	statements := strings.Split(ddl, "-- migrate") // Split DDL into individual statements
	for _, stmt := range statements {
		trimmedStmt := strings.TrimSpace(stmt)
		if trimmedStmt == "" {
			continue // Skip empty statements
		}
		if _, err := db.ExecContext(ctx, trimmedStmt); err != nil {
			return fmt.Errorf("error executing DDL statement [%s]: %w", trimmedStmt, err)
		}
	}
	return nil
}

func (c *Client) processAndStoreGTFSDataWithSource(b []byte, source string) error {
	logger := slog.Default().With(slog.String("component", "gtfs_importer"))

	startTime := time.Now()
	defer func() {
		endTime := time.Now()

		c.importRuntime = endTime.Sub(startTime)

		if c.config.verbose {
			logging.LogOperation(logger, "gtfs_data_import_completed",
				slog.Duration("duration", c.importRuntime),
				slog.String("source", source))
		}
	}()
<<<<<<< HEAD
=======

	// Calculate hash of the GTFS data
	hash := sha256.Sum256(b)
	hashStr := hex.EncodeToString(hash[:])

	ctx := context.Background()

	// Check if we already have this data imported
	existingMetadata, err := c.Queries.GetImportMetadata(ctx)
	if err == nil {
		// We have existing metadata, check if hash matches
		if existingMetadata.FileHash == hashStr && existingMetadata.FileSource == source {
			if c.config.verbose {
				logging.LogOperation(logger, "gtfs_data_unchanged_skipping_import",
					slog.String("hash", hashStr[:8]))
			}
			return nil
		}
		// Hash differs, we need to clear existing data and reimport
		if c.config.verbose {
			logging.LogOperation(logger, "gtfs_data_changed_reimporting",
				slog.String("old_hash", existingMetadata.FileHash[:8]),
				slog.String("new_hash", hashStr[:8]))
		}
		err = c.clearAllGTFSData(ctx)
		if err != nil {
			return fmt.Errorf("error clearing existing GTFS data: %w", err)
		}
	} else if err != nil && err != sql.ErrNoRows {
		// Some other error occurred
		return fmt.Errorf("error checking import metadata: %w", err)
	}
	// If err == sql.ErrNoRows, this is the first import, continue normally

>>>>>>> 21686d43
	var staticCounts map[string]int

	staticData, err := gtfs.ParseStatic(b, gtfs.ParseStaticOptions{})
	if err != nil {
		return err
	}

	if c.config.verbose {
		fmt.Printf("retrieved static data (warnings: %d)\n", len(staticData.Warnings))
		fmt.Print("========\n\n")

		staticCounts = c.staticDataCounts(staticData)
		for k, v := range staticCounts {
			fmt.Printf("%s: %d\n", k, v)
		}

		fmt.Print("========\n\n")
	}

	for _, a := range staticData.Agencies {
		params := CreateAgencyParams{
			ID:       a.Id,
			Name:     a.Name,
			Url:      a.Url,
			Timezone: a.Timezone,
			Lang:     toNullString(a.Language),
			Phone:    toNullString(a.Phone),
			FareUrl:  toNullString(a.FareUrl),
			Email:    toNullString(a.Email),
		}

		_, err := c.Queries.CreateAgency(ctx, params)
		if err != nil {
			return fmt.Errorf("unable to create agency: %w", err)
		}
	}

	singleAgencyID := ""
	if len(staticData.Agencies) == 1 {
		singleAgencyID = staticData.Agencies[0].Id
	}

	for _, r := range staticData.Routes {
		route := CreateRouteParams{
			ID:                r.Id,
			AgencyID:          pickFirstAvailable(r.Agency.Id, singleAgencyID),
			ShortName:         toNullString(r.ShortName),
			LongName:          toNullString(r.LongName),
			Desc:              toNullString(r.Description),
			Type:              int64(r.Type),
			Url:               toNullString(r.Url),
			Color:             toNullString(r.Color),
			TextColor:         toNullString(r.TextColor),
			ContinuousPickup:  toNullInt64(int64(r.ContinuousPickup)),
			ContinuousDropOff: toNullInt64(int64(r.ContinuousDropOff)),
		}

		_, err := c.Queries.CreateRoute(ctx, route)

		if err != nil {
			return fmt.Errorf("unable to create route: %w", err)
		}
	}

	var allStopParams []CreateStopParams
	for _, s := range staticData.Stops {
		params := CreateStopParams{
			ID:                 s.Id,
			Code:               toNullString(s.Code),
			Name:               toNullString(s.Name),
			Desc:               toNullString(s.Description),
			Lat:                *s.Latitude,
			Lon:                *s.Longitude,
			ZoneID:             toNullString(s.ZoneId),
			Url:                toNullString(s.Url),
			LocationType:       toNullInt64(int64(s.Type)),
			Timezone:           toNullString(s.Timezone),
			WheelchairBoarding: toNullInt64(int64(s.WheelchairBoarding)),
			PlatformCode:       toNullString(s.PlatformCode),
		}

		allStopParams = append(allStopParams, params)
	}
	err = c.bulkInsertStops(ctx, allStopParams)
	if err != nil {
		return fmt.Errorf("unable to create stops: %w", err)
	}

	for _, s := range staticData.Services {
		params := CreateCalendarParams{
			ID:        s.Id,
			Monday:    boolToInt(s.Monday),
			Tuesday:   boolToInt(s.Tuesday),
			Wednesday: boolToInt(s.Wednesday),
			Thursday:  boolToInt(s.Thursday),
			Friday:    boolToInt(s.Friday),
			Saturday:  boolToInt(s.Saturday),
			Sunday:    boolToInt(s.Sunday),
			StartDate: s.StartDate.Format("20060102"),
			EndDate:   s.EndDate.Format("20060102"),
		}

		_, err := c.Queries.CreateCalendar(ctx, params)
		if err != nil {
			return fmt.Errorf("unable to create calendar: %w", err)
		}
	}

	var allTripParams []CreateTripParams
	for _, t := range staticData.Trips {
		params := CreateTripParams{
			ID:                   t.ID,
			RouteID:              t.Route.Id,
			ServiceID:            t.Service.Id,
			TripHeadsign:         toNullString(t.Headsign),
			TripShortName:        toNullString(t.ShortName),
			DirectionID:          toNullInt64(int64(t.DirectionId)),
			BlockID:              toNullString(t.BlockID),
			ShapeID:              toNullString(t.Shape.ID),
			WheelchairAccessible: toNullInt64(int64(t.WheelchairAccessible)),
			BikesAllowed:         toNullInt64(int64(t.BikesAllowed)),
		}
		allTripParams = append(allTripParams, params)
	}
	err = c.bulkInsertTrips(ctx, allTripParams)
	if err != nil {
		return fmt.Errorf("unable to create trips: %w", err)
	}

	var allStopTimeParams []CreateStopTimeParams
	for _, t := range staticData.Trips {
		for _, st := range t.StopTimes {
			params := CreateStopTimeParams{
				TripID:        t.ID,
				ArrivalTime:   int64(st.ArrivalTime),
				DepartureTime: int64(st.DepartureTime),
				StopID:        st.Stop.Id,
				StopSequence:  int64(st.StopSequence),
				StopHeadsign:  toNullString(st.Headsign),
				PickupType:    toNullInt64(int64(st.PickupType)),
				DropOffType:   toNullInt64(int64(st.DropOffType)),
				Timepoint:     toNullInt64(boolToInt(st.ExactTimes)),
			}

			allStopTimeParams = append(allStopTimeParams, params)
		}
	}
	err = c.bulkInsertStopTimes(ctx, allStopTimeParams)
	if err != nil {
		return fmt.Errorf("unable to create stop times: %w", err)
	}

	var allShapeParams []CreateShapeParams
	for _, s := range staticData.Shapes {
		for idx, pt := range s.Points {
			params := CreateShapeParams{
				ShapeID:         s.ID,
				Lat:             pt.Latitude,
				Lon:             pt.Longitude,
				ShapePtSequence: int64(idx),
			}
			allShapeParams = append(allShapeParams, params)
		}
	}
	err = c.bulkInsertShapes(ctx, allShapeParams)
	if err != nil {
		return fmt.Errorf("unable to create shapes: %w", err)
	}

	var allCalendarDateParams []CreateCalendarDateParams

	for _, service := range staticData.Services {
		for _, date := range service.AddedDates {
			allCalendarDateParams = append(allCalendarDateParams, CreateCalendarDateParams{
				ServiceID:     service.Id,
				Date:          date.Format("20060102"),
				ExceptionType: 1,
			})
		}
		for _, date := range service.RemovedDates {
			allCalendarDateParams = append(allCalendarDateParams, CreateCalendarDateParams{
				ServiceID:     service.Id,
				Date:          date.Format("20060102"),
				ExceptionType: 2,
			})
		}
	}

	err = c.bulkInsertCalendarDates(ctx, allCalendarDateParams)
	if err != nil {
		log.Fatalf("Unable to create calendar dates: %v\n", err)
	}

	if c.config.verbose {
		counts, err := c.TableCounts()
		if err != nil {
			logging.LogError(logger, "Error getting table counts", err)
			return fmt.Errorf("failed to get table counts: %w", err)
		}
		for k, v := range counts {
			fmt.Printf("%s: %d (Static matches? %v)\n", k, v, v == staticCounts[k])
		}
	}

	// Update import metadata to record successful import
	if c.config.verbose {
		logging.LogOperation(logger, "updating_import_metadata",
			slog.String("hash", hashStr[:8]),
			slog.String("source", source))
	}
	_, err = c.Queries.UpsertImportMetadata(ctx, UpsertImportMetadataParams{
		FileHash:   hashStr,
		ImportTime: time.Now().Unix(),
		FileSource: source,
	})
	if err != nil {
		logging.LogError(logger, "Error updating import metadata", err)
		return fmt.Errorf("error updating import metadata: %w", err)
	}
	if c.config.verbose {
		logging.LogOperation(logger, "import_metadata_updated_successfully")
	}

	var allCalendarDateParams []CreateCalendarDateParams

	for _, service := range staticData.Services {
		// Process added dates (exception type 1)
		for _, date := range service.AddedDates {
			params := CreateCalendarDateParams{
				ServiceID:     service.Id,
				Date:          date.Format("20060102"),
				ExceptionType: 1,
			}
			allCalendarDateParams = append(allCalendarDateParams, params)
		}

		// Process removed dates (exception type 2)
		for _, date := range service.RemovedDates {
			params := CreateCalendarDateParams{
				ServiceID:     service.Id,
				Date:          date.Format("20060102"),
				ExceptionType: 2,
			}
			allCalendarDateParams = append(allCalendarDateParams, params)
		}
	}

	// Insert calendar dates into the database
	if len(allCalendarDateParams) > 0 {
		err = c.buldInsertCalendarDates(ctx, allCalendarDateParams)
		if err != nil {
			logging.LogError(logger, "Unable to create calendar dates", err)
			return fmt.Errorf("unable to create calendar dates: %w", err)
		}
	}

	return nil
}

// clearAllGTFSData clears all GTFS data from the database in the correct order to respect foreign key constraints
func (c *Client) clearAllGTFSData(ctx context.Context) error {
	// Delete in reverse order of dependencies to avoid foreign key constraint violations
	if err := c.Queries.ClearStopTimes(ctx); err != nil {
		return fmt.Errorf("error clearing stop_times: %w", err)
	}
	if err := c.Queries.ClearShapes(ctx); err != nil {
		return fmt.Errorf("error clearing shapes: %w", err)
	}
	if err := c.Queries.ClearTrips(ctx); err != nil {
		return fmt.Errorf("error clearing trips: %w", err)
	}
	if err := c.Queries.ClearCalendar(ctx); err != nil {
		return fmt.Errorf("error clearing calendar: %w", err)
	}
	if err := c.Queries.ClearStops(ctx); err != nil {
		return fmt.Errorf("error clearing stops: %w", err)
	}
	if err := c.Queries.ClearRoutes(ctx); err != nil {
		return fmt.Errorf("error clearing routes: %w", err)
	}
	if err := c.Queries.ClearAgencies(ctx); err != nil {
		return fmt.Errorf("error clearing agencies: %w", err)
	}
	return nil
}

func boolToInt(b bool) int64 {
	if b {
		return 1
	}
	return 0
}

func toNullInt64(i int64) sql.NullInt64 {
	if i != 0 {
		return sql.NullInt64{
			Int64: i,
			Valid: true,
		}
	}
	return sql.NullInt64{}
}

// toNullString converts a string to sql.NullString
func toNullString(s string) sql.NullString {
	return sql.NullString{
		String: s,
		Valid:  s != "",
	}
}

func pickFirstAvailable(a, b string) string {
	if a != "" {
		return a
	}
	return b
}

func (c *Client) bulkInsertStops(ctx context.Context, stops []CreateStopParams) error {
	db := c.DB
	queries := c.Queries
	logger := slog.Default().With(slog.String("component", "bulk_insert"))

	tx, err := db.Begin()
	if err != nil {
		return err
	}
	defer logging.SafeRollbackWithLogging(tx, logger, "bulk_insert_stops")

	qtx := queries.WithTx(tx)
	for _, params := range stops {
		_, err := qtx.CreateStop(ctx, params)
		if err != nil {
			return err
		}
	}
	return tx.Commit()
}

func (c *Client) bulkInsertTrips(ctx context.Context, trips []CreateTripParams) error {
	db := c.DB
	queries := c.Queries
	logger := slog.Default().With(slog.String("component", "bulk_insert"))

	tx, err := db.Begin()
	if err != nil {
		return err
	}
	defer logging.SafeRollbackWithLogging(tx, logger, "bulk_insert_trips")

	qtx := queries.WithTx(tx)
	for _, params := range trips {
		_, err := qtx.CreateTrip(ctx, params)
		if err != nil {
			return err
		}
	}
	return tx.Commit()
}

func (c *Client) bulkInsertStopTimes(ctx context.Context, stopTimes []CreateStopTimeParams) error {
	db := c.DB
	queries := c.Queries
	logger := slog.Default().With(slog.String("component", "bulk_insert"))

	tx, err := db.Begin()
	if err != nil {
		return err
	}
	defer logging.SafeRollbackWithLogging(tx, logger, "bulk_insert_stop_times")

	qtx := queries.WithTx(tx)
	for _, params := range stopTimes {
		_, err := qtx.CreateStopTime(ctx, params)
		if err != nil {
			return err
		}
	}
	return tx.Commit()
}

func (c *Client) bulkInsertShapes(ctx context.Context, shapes []CreateShapeParams) error {
	db := c.DB
	queries := c.Queries
	logger := slog.Default().With(slog.String("component", "bulk_insert"))

	tx, err := db.Begin()
	if err != nil {
		return err
	}
	defer logging.SafeRollbackWithLogging(tx, logger, "bulk_insert_shapes")

	qtx := queries.WithTx(tx)
	for _, params := range shapes {
		_, err := qtx.CreateShape(ctx, params)
		if err != nil {
			return err
		}
	}
	return tx.Commit()
}

<<<<<<< HEAD
func (c *Client) bulkInsertCalendarDates(ctx context.Context, calendarDates []CreateCalendarDateParams) error {
	db := c.DB
	queries := c.Queries
=======
func (c *Client) buldInsertCalendarDates(ctx context.Context, calendarDates []CreateCalendarDateParams) error {
	db := c.DB
	queries := c.Queries
	logger := slog.Default().With(slog.String("component", "bulk_insert"))
>>>>>>> 21686d43

	tx, err := db.Begin()
	if err != nil {
		return err
	}
<<<<<<< HEAD
	defer tx.Rollback() // nolint:errcheck
=======
	defer logging.SafeRollbackWithLogging(tx, logger, "bulk_insert_calendar_dates")
>>>>>>> 21686d43

	qtx := queries.WithTx(tx)
	for _, params := range calendarDates {
		_, err := qtx.CreateCalendarDate(ctx, params)
		if err != nil {
			return err
		}
	}
	return tx.Commit()
<<<<<<< HEAD
=======
}

// configureConnectionPool applies connection pool settings to the database
func configureConnectionPool(db *sql.DB) {
	// Set maximum number of open connections to 25
	db.SetMaxOpenConns(25)

	// Set maximum number of idle connections to 5
	db.SetMaxIdleConns(5)

	// Set maximum lifetime of connections to 5 minutes
	db.SetConnMaxLifetime(5 * time.Minute)
>>>>>>> 21686d43
}<|MERGE_RESOLUTION|>--- conflicted
+++ resolved
@@ -7,20 +7,13 @@
 	_ "embed"
 	"encoding/hex"
 	"fmt"
-<<<<<<< HEAD
-	"log"
-=======
 	"log/slog"
->>>>>>> 21686d43
 	"strings"
 	"time"
 
 	"github.com/jamespfennell/gtfs"
 	"maglev.onebusaway.org/internal/appconf"
-<<<<<<< HEAD
-=======
 	"maglev.onebusaway.org/internal/logging"
->>>>>>> 21686d43
 )
 
 //go:embed schema.sql
@@ -78,8 +71,6 @@
 				slog.String("source", source))
 		}
 	}()
-<<<<<<< HEAD
-=======
 
 	// Calculate hash of the GTFS data
 	hash := sha256.Sum256(b)
@@ -114,7 +105,6 @@
 	}
 	// If err == sql.ErrNoRows, this is the first import, continue normally
 
->>>>>>> 21686d43
 	var staticCounts map[string]int
 
 	staticData, err := gtfs.ParseStatic(b, gtfs.ParseStaticOptions{})
@@ -284,30 +274,6 @@
 		return fmt.Errorf("unable to create shapes: %w", err)
 	}
 
-	var allCalendarDateParams []CreateCalendarDateParams
-
-	for _, service := range staticData.Services {
-		for _, date := range service.AddedDates {
-			allCalendarDateParams = append(allCalendarDateParams, CreateCalendarDateParams{
-				ServiceID:     service.Id,
-				Date:          date.Format("20060102"),
-				ExceptionType: 1,
-			})
-		}
-		for _, date := range service.RemovedDates {
-			allCalendarDateParams = append(allCalendarDateParams, CreateCalendarDateParams{
-				ServiceID:     service.Id,
-				Date:          date.Format("20060102"),
-				ExceptionType: 2,
-			})
-		}
-	}
-
-	err = c.bulkInsertCalendarDates(ctx, allCalendarDateParams)
-	if err != nil {
-		log.Fatalf("Unable to create calendar dates: %v\n", err)
-	}
-
 	if c.config.verbose {
 		counts, err := c.TableCounts()
 		if err != nil {
@@ -517,26 +483,16 @@
 	return tx.Commit()
 }
 
-<<<<<<< HEAD
-func (c *Client) bulkInsertCalendarDates(ctx context.Context, calendarDates []CreateCalendarDateParams) error {
-	db := c.DB
-	queries := c.Queries
-=======
 func (c *Client) buldInsertCalendarDates(ctx context.Context, calendarDates []CreateCalendarDateParams) error {
 	db := c.DB
 	queries := c.Queries
 	logger := slog.Default().With(slog.String("component", "bulk_insert"))
->>>>>>> 21686d43
 
 	tx, err := db.Begin()
 	if err != nil {
 		return err
 	}
-<<<<<<< HEAD
-	defer tx.Rollback() // nolint:errcheck
-=======
 	defer logging.SafeRollbackWithLogging(tx, logger, "bulk_insert_calendar_dates")
->>>>>>> 21686d43
 
 	qtx := queries.WithTx(tx)
 	for _, params := range calendarDates {
@@ -546,8 +502,6 @@
 		}
 	}
 	return tx.Commit()
-<<<<<<< HEAD
-=======
 }
 
 // configureConnectionPool applies connection pool settings to the database
@@ -560,5 +514,4 @@
 
 	// Set maximum lifetime of connections to 5 minutes
 	db.SetConnMaxLifetime(5 * time.Minute)
->>>>>>> 21686d43
 }