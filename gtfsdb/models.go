--- conflicted
+++ resolved
@@ -38,8 +38,6 @@
 	ExceptionType int64
 }
 
-<<<<<<< HEAD
-=======
 type ImportMetadatum struct {
 	ID         int64
 	FileHash   string
@@ -47,7 +45,6 @@
 	FileSource string
 }
 
->>>>>>> 21686d43
 type Route struct {
 	ID                string
 	AgencyID          string
